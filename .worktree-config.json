--- conflicted
+++ resolved
@@ -1,4 +1,3 @@
-<<<<<<< HEAD
 {
   "base_path": ".",
   "branch_name": "issue-260-20250531-151547",
@@ -8,6 +7,4 @@
   "owner": "fumiya-kume",
   "repository": "FeLangKit",
   "issue_url": "https://github.com/fumiya-kume/FeLangKit/issues/260"
-}
-=======
->>>>>>> e3cc80a1
+}