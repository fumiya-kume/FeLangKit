--- conflicted
+++ resolved
@@ -1,21 +1,9 @@
 {
-  "base_path": ".",
-<<<<<<< HEAD
+
   "branch_name": "issue-259-20250531-151627",
   "worktree_path": "issue-259-20250531-151627",
   "issue_number": 259,
   "created_at": "2025-05-31T15:16:27.758897+09:00",
   "owner": "fumiya-kume",
   "repository": "FeLangKit",
-  "issue_url": "https://github.com/fumiya-kume/FeLangKit/issues/259"
-}
-=======
-
-  "branch_name": "issue-282-20250531-151208",
-  "worktree_path": "issue-282-20250531-151208",
-  "issue_number": 282,
-  "created_at": "2025-05-31T15:12:08.376912+09:00",
-  "owner": "fumiya-kume",
-  "repository": "FeLangKit",
-  "issue_url": "https://github.com/fumiya-kume/FeLangKit/issues/282"
->>>>>>> 4097330c
+  "issue_url": "https://github.c