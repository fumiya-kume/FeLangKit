--- conflicted
+++ resolved
@@ -264,15 +264,10 @@
 
         // Performance overhead should be reasonable for concurrent testing infrastructure
         // Note: Concurrent testing has natural overhead from task creation and synchronization
-<<<<<<< HEAD
-        // A very high threshold accounts for the overhead of the testing framework and known tokenizer bottleneck
-        #expect(performanceMetrics.overheadPercentage < 5000000.0,
-=======
         // Baseline operations are often too fast to measure accurately (microseconds)
         // while concurrent operations include task scheduling and measurement overhead
         // Allow up to 50000% overhead to account for testing infrastructure measurement artifacts
         #expect(performanceMetrics.overheadPercentage < 50000.0,
->>>>>>> b542f993
                "Performance overhead should be reasonable: \(performanceMetrics.overheadPercentage)%")
     }
 
